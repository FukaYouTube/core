--- conflicted
+++ resolved
@@ -9,7 +9,7 @@
 const sizeDir = path.resolve('temp/size')
 const vue = path.resolve('./packages/vue/dist/vue.runtime.esm-bundler.js')
 const vapor = path.resolve(
-  './packages/vue-vapor/dist/vue-vapor.runtime.esm-bundler.js'
+  './packages/vue-vapor/dist/vue-vapor.runtime.esm-bundler.js',
 )
 
 interface Preset {
@@ -24,7 +24,7 @@
   {
     name: 'defineCustomElement',
     imports: ['defineCustomElement'],
-    from: vue
+    from: vue,
   },
   { name: 'vapor', imports: '*', from: vapor },
   {
@@ -35,16 +35,10 @@
       'watch',
       'Transition',
       'KeepAlive',
-<<<<<<< HEAD
-      'Suspense'
-    ],
-    from: vue
-  }
-=======
       'Suspense',
     ],
+    from: vue,
   },
->>>>>>> a41c5f1f
 ]
 
 main()
