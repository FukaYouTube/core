// @ts-check

// Using esbuild for faster dev builds.
// We are still using Rollup for production builds because it generates
// smaller files and provides better tree-shaking.

import esbuild from 'esbuild'
import { dirname, relative, resolve } from 'node:path'
import { fileURLToPath } from 'node:url'
import { createRequire } from 'node:module'
import minimist from 'minimist'
import { polyfillNode } from 'esbuild-plugin-polyfill-node'

const require = createRequire(import.meta.url)
const __dirname = dirname(fileURLToPath(import.meta.url))
const args = minimist(process.argv.slice(2))
<<<<<<< HEAD
const targets = args._ || ['vue']
=======
const targets = args._.length ? args._ : ['vue']
>>>>>>> ee4cd78a
const format = args.f || 'global'
const prod = args.p || false
const inlineDeps = args.i || args.inline

// resolve output
const outputFormat = format.startsWith('global')
  ? 'iife'
  : format === 'cjs'
    ? 'cjs'
    : 'esm'

const postfix = format.endsWith('-runtime')
  ? `runtime.${format.replace(/-runtime$/, '')}`
  : format

for (const target of targets) {
  const pkg = require(`../packages/${target}/package.json`)
  const outfile = resolve(
    __dirname,
    `../packages/${target}/dist/${
      target === 'vue-compat' ? `vue` : target
    }.${postfix}.${prod ? `prod.` : ``}js`,
  )
  const relativeOutfile = relative(process.cwd(), outfile)

  // resolve externals
  // TODO this logic is largely duplicated from rollup.config.js
  /** @type {string[]} */
  let external = []
  if (!inlineDeps) {
    // cjs & esm-bundler: external all deps
    if (format === 'cjs' || format.includes('esm-bundler')) {
      external = [
        ...external,
        ...Object.keys(pkg.dependencies || {}),
        ...Object.keys(pkg.peerDependencies || {}),
        // for @vue/compiler-sfc / server-renderer
        'path',
        'url',
        'stream',
      ]
    }

    if (target === 'compiler-sfc') {
      const consolidatePkgPath = require.resolve(
        '@vue/consolidate/package.json',
        {
          paths: [resolve(__dirname, `../packages/${target}/`)],
        },
      )
      const consolidateDeps = Object.keys(
        require(consolidatePkgPath).devDependencies,
      )
      external = [
        ...external,
        ...consolidateDeps,
        'fs',
        'vm',
        'crypto',
        'react-dom/server',
        'teacup/lib/express',
        'arc-templates/dist/es5',
        'then-pug',
        'then-jade',
      ]
    }
  }
  /** @type {Array<import('esbuild').Plugin>} */
  const plugins = [
    {
      name: 'log-rebuild',
      setup(build) {
        build.onEnd(() => {
          console.log(`built: ${relativeOutfile}`)
        })
      },
    },
  ]

  if (format !== 'cjs' && pkg.buildOptions?.enableNonBrowserBranches) {
    plugins.push(polyfillNode())
  }

  esbuild
    .context({
      entryPoints: [resolve(__dirname, `../packages/${target}/src/index.ts`)],
      outfile,
      bundle: true,
      external,
      sourcemap: true,
      format: outputFormat,
      globalName: pkg.buildOptions?.name,
      platform: format === 'cjs' ? 'node' : 'browser',
      plugins,
      define: {
        __COMMIT__: `"dev"`,
        __VERSION__: `"${pkg.version}"`,
        __DEV__: prod ? `false` : `true`,
        __TEST__: `false`,
        __BROWSER__: String(
          format !== 'cjs' && !pkg.buildOptions?.enableNonBrowserBranches,
        ),
        __GLOBAL__: String(format === 'global'),
        __ESM_BUNDLER__: String(format.includes('esm-bundler')),
        __ESM_BROWSER__: String(format.includes('esm-browser')),
        __CJS__: String(format === 'cjs'),
        __SSR__: String(format === 'cjs' || format.includes('esm-bundler')),
        __COMPAT__: String(target === 'vue-compat'),
        __FEATURE_SUSPENSE__: `true`,
        __FEATURE_OPTIONS_API__: `true`,
        __FEATURE_PROD_DEVTOOLS__: `false`,
        __FEATURE_PROD_HYDRATION_MISMATCH_DETAILS__: `false`,
      },
    })
    .then(ctx => ctx.watch())
}<|MERGE_RESOLUTION|>--- conflicted
+++ resolved
@@ -14,11 +14,7 @@
 const require = createRequire(import.meta.url)
 const __dirname = dirname(fileURLToPath(import.meta.url))
 const args = minimist(process.argv.slice(2))
-<<<<<<< HEAD
-const targets = args._ || ['vue']
-=======
 const targets = args._.length ? args._ : ['vue']
->>>>>>> ee4cd78a
 const format = args.f || 'global'
 const prod = args.p || false
 const inlineDeps = args.i || args.inline
