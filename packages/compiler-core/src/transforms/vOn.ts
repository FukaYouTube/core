import type { DirectiveTransform, DirectiveTransformResult } from '../transform'
import {
  type DirectiveNode,
  ElementTypes,
  type ExpressionNode,
  NodeTypes,
  type SimpleExpressionNode,
  createCompoundExpression,
  createObjectProperty,
  createSimpleExpression,
} from '../ast'
import { camelize, toHandlerKey } from '@vue/shared'
import { ErrorCodes, createCompilerError } from '../errors'
import { processExpression } from './transformExpression'
import { validateBrowserExpression } from '../validateExpression'
import { hasScopeRef, isMemberExpression } from '../utils'
import { TO_HANDLER_KEY } from '../runtimeHelpers'

<<<<<<< HEAD
export const fnExpRE =
  /^\s*([\w$_]+|(async\s*)?\([^)]*?\))\s*(:[^=]+)?=>|^\s*(async\s+)?function(?:\s+[\w$]+)?\s*\(/
=======
const fnExpRE =
  /^\s*(async\s*)?(\([^)]*?\)|[\w$_]+)\s*(:[^=]+)?=>|^\s*(async\s+)?function(?:\s+[\w$]+)?\s*\(/
>>>>>>> f8eba75d

export interface VOnDirectiveNode extends DirectiveNode {
  // v-on without arg is handled directly in ./transformElements.ts due to it affecting
  // codegen for the entire props object. This transform here is only for v-on
  // *with* args.
  arg: ExpressionNode
  // exp is guaranteed to be a simple expression here because v-on w/ arg is
  // skipped by transformExpression as a special case.
  exp: SimpleExpressionNode | undefined
}

export const transformOn: DirectiveTransform = (
  dir,
  node,
  context,
  augmentor,
) => {
  const { loc, modifiers, arg } = dir as VOnDirectiveNode
  if (!dir.exp && !modifiers.length) {
    context.onError(createCompilerError(ErrorCodes.X_V_ON_NO_EXPRESSION, loc))
  }
  let eventName: ExpressionNode
  if (arg.type === NodeTypes.SIMPLE_EXPRESSION) {
    if (arg.isStatic) {
      let rawName = arg.content
      if (__DEV__ && rawName.startsWith('vnode')) {
        context.onError(createCompilerError(ErrorCodes.X_VNODE_HOOKS, arg.loc))
      }
      if (rawName.startsWith('vue:')) {
        rawName = `vnode-${rawName.slice(4)}`
      }
      const eventString =
        node.tagType !== ElementTypes.ELEMENT ||
        rawName.startsWith('vnode') ||
        !/[A-Z]/.test(rawName)
          ? // for non-element and vnode lifecycle event listeners, auto convert
            // it to camelCase. See issue #2249
            toHandlerKey(camelize(rawName))
          : // preserve case for plain element listeners that have uppercase
            // letters, as these may be custom elements' custom events
            `on:${rawName}`
      eventName = createSimpleExpression(eventString, true, arg.loc)
    } else {
      // #2388
      eventName = createCompoundExpression([
        `${context.helperString(TO_HANDLER_KEY)}(`,
        arg,
        `)`,
      ])
    }
  } else {
    // already a compound expression.
    eventName = arg
    eventName.children.unshift(`${context.helperString(TO_HANDLER_KEY)}(`)
    eventName.children.push(`)`)
  }

  // handler processing
  let exp: ExpressionNode | undefined = dir.exp as
    | SimpleExpressionNode
    | undefined
  if (exp && !exp.content.trim()) {
    exp = undefined
  }
  let shouldCache: boolean = context.cacheHandlers && !exp && !context.inVOnce
  if (exp) {
    const isMemberExp = isMemberExpression(exp.content, context)
    const isInlineStatement = !(isMemberExp || fnExpRE.test(exp.content))
    const hasMultipleStatements = exp.content.includes(`;`)

    // process the expression since it's been skipped
    if (!__BROWSER__ && context.prefixIdentifiers) {
      isInlineStatement && context.addIdentifiers(`$event`)
      exp = dir.exp = processExpression(
        exp,
        context,
        false,
        hasMultipleStatements,
      )
      isInlineStatement && context.removeIdentifiers(`$event`)
      // with scope analysis, the function is hoistable if it has no reference
      // to scope variables.
      shouldCache =
        context.cacheHandlers &&
        // unnecessary to cache inside v-once
        !context.inVOnce &&
        // runtime constants don't need to be cached
        // (this is analyzed by compileScript in SFC <script setup>)
        !(exp.type === NodeTypes.SIMPLE_EXPRESSION && exp.constType > 0) &&
        // #1541 bail if this is a member exp handler passed to a component -
        // we need to use the original function to preserve arity,
        // e.g. <transition> relies on checking cb.length to determine
        // transition end handling. Inline function is ok since its arity
        // is preserved even when cached.
        !(isMemberExp && node.tagType === ElementTypes.COMPONENT) &&
        // bail if the function references closure variables (v-for, v-slot)
        // it must be passed fresh to avoid stale values.
        !hasScopeRef(exp, context.identifiers)
      // If the expression is optimizable and is a member expression pointing
      // to a function, turn it into invocation (and wrap in an arrow function
      // below) so that it always accesses the latest value when called - thus
      // avoiding the need to be patched.
      if (shouldCache && isMemberExp) {
        if (exp.type === NodeTypes.SIMPLE_EXPRESSION) {
          exp.content = `${exp.content} && ${exp.content}(...args)`
        } else {
          exp.children = [...exp.children, ` && `, ...exp.children, `(...args)`]
        }
      }
    }

    if (__DEV__ && __BROWSER__) {
      validateBrowserExpression(
        exp as SimpleExpressionNode,
        context,
        false,
        hasMultipleStatements,
      )
    }

    if (isInlineStatement || (shouldCache && isMemberExp)) {
      // wrap inline statement in a function expression
      exp = createCompoundExpression([
        `${
          isInlineStatement
            ? !__BROWSER__ && context.isTS
              ? `($event: any)`
              : `$event`
            : `${
                !__BROWSER__ && context.isTS ? `\n//@ts-ignore\n` : ``
              }(...args)`
        } => ${hasMultipleStatements ? `{` : `(`}`,
        exp,
        hasMultipleStatements ? `}` : `)`,
      ])
    }
  }

  let ret: DirectiveTransformResult = {
    props: [
      createObjectProperty(
        eventName,
        exp || createSimpleExpression(`() => {}`, false, loc),
      ),
    ],
  }

  // apply extended compiler augmentor
  if (augmentor) {
    ret = augmentor(ret)
  }

  if (shouldCache) {
    // cache handlers so that it's always the same handler being passed down.
    // this avoids unnecessary re-renders when users use inline handlers on
    // components.
    ret.props[0].value = context.cache(ret.props[0].value)
  }

  // mark the key as handler for props normalization check
  ret.props.forEach(p => (p.key.isHandlerKey = true))
  return ret
}<|MERGE_RESOLUTION|>--- conflicted
+++ resolved
@@ -16,13 +16,8 @@
 import { hasScopeRef, isMemberExpression } from '../utils'
 import { TO_HANDLER_KEY } from '../runtimeHelpers'
 
-<<<<<<< HEAD
 export const fnExpRE =
-  /^\s*([\w$_]+|(async\s*)?\([^)]*?\))\s*(:[^=]+)?=>|^\s*(async\s+)?function(?:\s+[\w$]+)?\s*\(/
-=======
-const fnExpRE =
   /^\s*(async\s*)?(\([^)]*?\)|[\w$_]+)\s*(:[^=]+)?=>|^\s*(async\s+)?function(?:\s+[\w$]+)?\s*\(/
->>>>>>> f8eba75d
 
 export interface VOnDirectiveNode extends DirectiveNode {
   // v-on without arg is handled directly in ./transformElements.ts due to it affecting
