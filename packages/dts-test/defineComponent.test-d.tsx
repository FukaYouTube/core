--- conflicted
+++ resolved
@@ -10,17 +10,10 @@
   createApp,
   defineComponent,
   h,
-<<<<<<< HEAD
-  SlotsType,
-  Slots,
-  VNode,
-  ComponentInstance
-=======
   reactive,
   ref,
   withKeys,
   withModifiers,
->>>>>>> a41c5f1f
 } from 'vue'
 import { type IsUnion, describe, expectType } from './utils'
 
@@ -300,19 +293,6 @@
     />,
   )
 
-<<<<<<< HEAD
-  // expectType<Component>(
-  //   <MyComponent
-  //     b="b"
-  //     dd={{ n: 1 }}
-  //     ddd={['ddd']}
-  //     eee={() => ({ a: 'eee' })}
-  //     fff={(a, b) => ({ a: a > +b })}
-  //     hhh={false}
-  //     jjj={() => ''}
-  //   />
-  // )
-=======
   expectType<Component>(
     <MyComponent
       b="b"
@@ -324,7 +304,6 @@
       jjj={() => ''}
     />,
   )
->>>>>>> a41c5f1f
 
   // @ts-expect-error missing required props
   let c = <MyComponent />
@@ -358,25 +337,6 @@
   })
 })
 
-<<<<<<< HEAD
-// describe('type inference w/ optional props declaration', () => {
-//   const MyComponent = defineComponent<{ a: string[]; msg: string }>({
-//     setup(props) {
-//       expectType<string>(props.msg)
-//       expectType<string[]>(props.a)
-//       return {
-//         b: 1
-//       }
-//     }
-//   })
-
-//   expectType<JSX.Element>(<MyComponent msg="1" a={['1']} />)
-//   // @ts-expect-error
-//   ;<MyComponent />
-//   // @ts-expect-error
-//   ;<MyComponent msg="1" />
-// })
-=======
 describe('type inference w/ optional props declaration', () => {
   const MyComponent = defineComponent<{ a: string[]; msg: string }>({
     setup(props) {
@@ -394,11 +354,10 @@
   // @ts-expect-error
   ;<MyComponent msg="1" />
 })
->>>>>>> a41c5f1f
 
 describe('type inference w/ direct setup function', () => {
   const MyComponent = defineComponent(
-    (_props: { msg: string }) => () => h('div')
+    (_props: { msg: string }) => () => h('div'),
   )
   expectType<JSX.Element>(<MyComponent msg="foo" />)
   // @ts-expect-error
@@ -1553,12 +1512,12 @@
 describe('overriding public instance props should still allow it to work', () => {
   const Comp = defineComponent({
     props: {
-      test: String
+      test: String,
     },
 
     slots: {} as SlotsType<{
       default: (arg: { foo: string }) => VNode[]
-    }>
+    }>,
   })
 
   const GenericComp = Comp as typeof Comp & {
@@ -1584,45 +1543,45 @@
 describe('should work with props null', () => {
   defineComponent({
     props: {
-      test: null
-    }
+      test: null,
+    },
   })
 
   defineComponent({
     props: {
       test: {
-        type: null
-      }
-    }
-  })
-
-  defineComponent({
-    props: {
-      test: [Boolean, null]
-    }
+        type: null,
+      },
+    },
+  })
+
+  defineComponent({
+    props: {
+      test: [Boolean, null],
+    },
   })
 
   defineComponent({
     props: {
       test: {
-        type: [Boolean, null]
-      }
-    }
+        type: [Boolean, null],
+      },
+    },
   })
 
   defineComponent({
     props: {
       bar: BigInt,
       foo: {
-        type: BigInt
-      }
-    }
+        type: BigInt,
+      },
+    },
   })
 })
 
 describe('InstanceType should be supported', () => {
   const Comp = defineComponent({
-    props: { a: String }
+    props: { a: String },
   })
   expectType<InstanceType<typeof Comp>>(new Comp())
 })
@@ -1631,9 +1590,9 @@
   const a = defineComponent({
     setup(props, { slots, attrs, emit }) {
       return {
-        test: true
-      }
-    }
+        test: true,
+      }
+    },
   })
 
   new a().test
@@ -1651,23 +1610,23 @@
 defineComponent({
   render() {
     return null
-  }
+  },
 })
 
 defineComponent({
   props: {
-    n: Number
+    n: Number,
   },
   data: () => ({ msg: 'hello' }),
   render() {
     this.msg
     return h('div', this.n)
-  }
+  },
 })
 
 defineComponent({
   props: {
-    n: Number
+    n: Number,
   },
   data() {
     return { msg: 'hello' }
@@ -1679,7 +1638,7 @@
     this.msg
     this.$data
     return h('div', this.n)
-  }
+  },
 })
 
 defineComponent({
@@ -1691,9 +1650,9 @@
       render() {
         this.$data
         return h('div', this.msg)
-      }
-    })
-  ]
+      },
+    }),
+  ],
 })
 
 describe('withKeys and withModifiers as pro', () => {
