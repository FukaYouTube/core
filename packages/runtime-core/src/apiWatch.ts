--- conflicted
+++ resolved
@@ -3,14 +3,7 @@
   type BaseWatchOptions,
   type ComputedRef,
   type DebuggerOptions,
-<<<<<<< HEAD
-=======
-  EffectFlags,
-  type EffectScheduler,
-  ReactiveEffect,
-  ReactiveFlags,
   type ReactiveMarker,
->>>>>>> 524e660e
   type Ref,
   baseWatch,
   getCurrentScope,
