--- conflicted
+++ resolved
@@ -11,21 +11,15 @@
 ])
 */
 
-<<<<<<< HEAD
-import { VNode } from './vnode'
-import { isFunction, EMPTY_OBJ, isBuiltInDirective, Data } from '@vue/shared'
+import type { VNode } from './vnode'
+import {
+  type Data,
+  EMPTY_OBJ,
+  isBuiltInDirective,
+  isFunction,
+} from '@vue/shared'
 import { warn } from './warning'
-import { ComponentInternalInstance, getExposeProxy } from './component'
-=======
-import type { VNode } from './vnode'
-import { EMPTY_OBJ, isBuiltInDirective, isFunction } from '@vue/shared'
-import { warn } from './warning'
-import {
-  type ComponentInternalInstance,
-  type Data,
-  getExposeProxy,
-} from './component'
->>>>>>> a41c5f1f
+import { type ComponentInternalInstance, getExposeProxy } from './component'
 import { currentRenderingInstance } from './componentRenderContext'
 import { ErrorCodes, callWithAsyncErrorHandling } from './errorHandling'
 import type { ComponentPublicInstance } from './componentPublicInstance'
