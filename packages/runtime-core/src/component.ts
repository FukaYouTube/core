--- conflicted
+++ resolved
@@ -59,6 +59,7 @@
   normalizeEmitsOptions,
 } from './componentEmits'
 import {
+  type Data,
   EMPTY_OBJ,
   type IfAny,
   NO,
@@ -66,16 +67,11 @@
   ShapeFlags,
   extend,
   getGlobalThis,
-<<<<<<< HEAD
-  IfAny,
-  Data
-=======
   isArray,
   isFunction,
   isObject,
   isPromise,
   makeMap,
->>>>>>> a41c5f1f
 } from '@vue/shared'
 import type { SuspenseBoundary } from './components/Suspense'
 import type { CompilerOptions } from '@vue/compiler-core'
