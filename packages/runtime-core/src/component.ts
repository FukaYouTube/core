import { type VNode, type VNodeChild, isVNode } from './vnode'
import {
  EffectScope,
  type ReactiveEffect,
  TrackOpTypes,
  isRef,
  markRaw,
  pauseTracking,
  proxyRefs,
  resetTracking,
  shallowReadonly,
  track,
} from '@vue/reactivity'
import {
  type ComponentPublicInstance,
  type ComponentPublicInstanceConstructor,
  PublicInstanceProxyHandlers,
  RuntimeCompiledPublicInstanceProxyHandlers,
  createDevRenderContext,
  exposePropsOnRenderContext,
  exposeSetupStateOnRenderContext,
  publicPropertiesMap,
} from './componentPublicInstance'
import {
  type ComponentPropsOptions,
  type NormalizedPropsOptions,
  initProps,
  normalizePropsOptions,
} from './componentProps'
import {
  type InternalSlots,
  type Slots,
  type SlotsType,
  type UnwrapSlotsType,
  initSlots,
} from './componentSlots'
import { warn } from './warning'
import { ErrorCodes, callWithErrorHandling, handleError } from './errorHandling'
import {
  type AppConfig,
  type AppContext,
  createAppContext,
} from './apiCreateApp'
import { type Directive, validateDirectiveName } from './directives'
import {
  type ComponentOptions,
  type ComputedOptions,
  type MergedComponentOptions,
  type MethodOptions,
  applyOptions,
  resolveMergedOptions,
} from './componentOptions'
import {
  type EmitFn,
  type EmitsOptions,
  type EmitsToProps,
  type ObjectEmitsOptions,
  type ShortEmitsToObject,
  emit,
  normalizeEmitsOptions,
} from './componentEmits'
import {
  type Data,
  EMPTY_OBJ,
  type IfAny,
  NOOP,
  ShapeFlags,
  extend,
  getGlobalThis,
  isArray,
  isFunction,
  isObject,
  isPromise,
  makeMap,
} from '@vue/shared'
import type { SuspenseBoundary } from './components/Suspense'
import type { CompilerOptions } from '@vue/compiler-core'
import { markAttrsAccessed } from './componentRenderUtils'
import { currentRenderingInstance } from './componentRenderContext'
import { endMeasure, startMeasure } from './profiling'
import { convertLegacyRenderFn } from './compat/renderFn'
import {
  type CompatConfig,
  globalCompatConfig,
  validateCompatConfig,
} from './compat/compatConfig'
import type { SchedulerJob } from './scheduler'
import type { LifecycleHooks } from './enums'

<<<<<<< HEAD
=======
// Augment GlobalComponents
import type { TeleportProps } from './components/Teleport'
import type { SuspenseProps } from './components/Suspense'
import type { KeepAliveProps } from './components/KeepAlive'
import type { BaseTransitionProps } from './components/BaseTransition'
import type { DefineComponent } from './apiDefineComponent'

export type Data = Record<string, unknown>

>>>>>>> 5590ca36
/**
 * Public utility type for extracting the instance type of a component.
 * Works with all valid component definition types. This is intended to replace
 * the usage of `InstanceType<typeof Comp>` which only works for
 * constructor-based component definition types.
 *
 * Exmaple:
 * ```ts
 * const MyComp = { ... }
 * declare const instance: ComponentInstance<typeof MyComp>
 * ```
 */
export type ComponentInstance<T> = T extends { new (): ComponentPublicInstance }
  ? InstanceType<T>
  : T extends FunctionalComponent<infer Props, infer Emits>
    ? ComponentPublicInstance<Props, {}, {}, {}, {}, ShortEmitsToObject<Emits>>
    : T extends Component<
          infer Props,
          infer RawBindings,
          infer D,
          infer C,
          infer M
        >
      ? // NOTE we override Props/RawBindings/D to make sure is not `unknown`
        ComponentPublicInstance<
          unknown extends Props ? {} : Props,
          unknown extends RawBindings ? {} : RawBindings,
          unknown extends D ? {} : D,
          C,
          M
        >
      : never // not a vue Component

/**
 * For extending allowed non-declared props on components in TSX
 */
export interface ComponentCustomProps {}

/**
 * For globally defined Directives
 * Here is an example of adding a directive `VTooltip` as global directive:
 *
 * @example
 * ```ts
 * import VTooltip from 'v-tooltip'
 *
 * declare module '@vue/runtime-core' {
 *   interface GlobalDirectives {
 *     VTooltip
 *   }
 * }
 * ```
 */
export interface GlobalDirectives extends Record<string, Directive> {}

/**
 * For globally defined Components
 * Here is an example of adding a component `RouterView` as global component:
 *
 * @example
 * ```ts
 * import { RouterView } from 'vue-router'
 *
 * declare module '@vue/runtime-core' {
 *   interface GlobalComponents {
 *     RouterView
 *   }
 * }
 * ```
 */
export interface GlobalComponents extends Record<string, Component> {
  Teleport: DefineComponent<TeleportProps>
  Suspense: DefineComponent<SuspenseProps>
  KeepAlive: DefineComponent<KeepAliveProps>
  BaseTransition: DefineComponent<BaseTransitionProps>
}

/**
 * Default allowed non-declared props on component in TSX
 */
export interface AllowedComponentProps {
  class?: unknown
  style?: unknown
}

// Note: can't mark this whole interface internal because some public interfaces
// extend it.
export interface ComponentInternalOptions {
  /**
   * @internal
   */
  __scopeId?: string
  /**
   * @internal
   */
  __cssModules?: Data
  /**
   * @internal
   */
  __hmrId?: string
  /**
   * Compat build only, for bailing out of certain compatibility behavior
   */
  __isBuiltIn?: boolean
  /**
   * This one should be exposed so that devtools can make use of it
   */
  __file?: string
  /**
   * name inferred from filename
   */
  __name?: string
}

export interface FunctionalComponent<
  P = {},
  E extends EmitsOptions | Record<string, any[]> = {},
  S extends Record<string, any> = any,
  EE extends EmitsOptions = ShortEmitsToObject<E>,
> extends ComponentInternalOptions {
  // use of any here is intentional so it can be a valid JSX Element constructor
  (
    props: P & EmitsToProps<EE>,
    ctx: Omit<SetupContext<EE, IfAny<S, {}, SlotsType<S>>>, 'expose'>,
  ): any
  props?: ComponentPropsOptions<P>
  emits?: EE | (keyof EE)[]
  slots?: IfAny<S, Slots, SlotsType<S>>
  inheritAttrs?: boolean
  displayName?: string
  compatConfig?: CompatConfig
}

export interface ClassComponent {
  new (...args: any[]): ComponentPublicInstance<any, any, any, any, any>
  __vccOpts: ComponentOptions
}

/**
 * Concrete component type matches its actual value: it's either an options
 * object, or a function. Use this where the code expects to work with actual
 * values, e.g. checking if its a function or not. This is mostly for internal
 * implementation code.
 */
export type ConcreteComponent<
  Props = {},
  RawBindings = any,
  D = any,
  C extends ComputedOptions = ComputedOptions,
  M extends MethodOptions = MethodOptions,
  E extends EmitsOptions | Record<string, any[]> = {},
  S extends Record<string, any> = any,
> =
  | ComponentOptions<Props, RawBindings, D, C, M>
  | FunctionalComponent<Props, E, S>

/**
 * A type used in public APIs where a component type is expected.
 * The constructor type is an artificial type returned by defineComponent().
 */
export type Component<
  Props = any,
  RawBindings = any,
  D = any,
  C extends ComputedOptions = ComputedOptions,
  M extends MethodOptions = MethodOptions,
  E extends EmitsOptions | Record<string, any[]> = {},
  S extends Record<string, any> = any,
> =
  | ConcreteComponent<Props, RawBindings, D, C, M, E, S>
  | ComponentPublicInstanceConstructor<Props>

export type { ComponentOptions }

type LifecycleHook<TFn = Function> = TFn[] | null

// use `E extends any` to force evaluating type to fix #2362
export type SetupContext<
  E = EmitsOptions,
  S extends SlotsType = {},
> = E extends any
  ? {
      attrs: Data
      slots: UnwrapSlotsType<S>
      emit: EmitFn<E>
      expose: (exposed?: Record<string, any>) => void
    }
  : never

/**
 * @internal
 */
export type InternalRenderFunction = {
  (
    ctx: ComponentPublicInstance,
    cache: ComponentInternalInstance['renderCache'],
    // for compiler-optimized bindings
    $props: ComponentInternalInstance['props'],
    $setup: ComponentInternalInstance['setupState'],
    $data: ComponentInternalInstance['data'],
    $options: ComponentInternalInstance['ctx'],
  ): VNodeChild
  _rc?: boolean // isRuntimeCompiled

  // __COMPAT__ only
  _compatChecked?: boolean // v3 and already checked for v2 compat
  _compatWrapped?: boolean // is wrapped for v2 compat
}

/**
 * We expose a subset of properties on the internal instance as they are
 * useful for advanced external libraries and tools.
 */
export interface ComponentInternalInstance {
  uid: number
  type: ConcreteComponent
  parent: ComponentInternalInstance | null
  root: ComponentInternalInstance
  appContext: AppContext
  /**
   * Vnode representing this component in its parent's vdom tree
   */
  vnode: VNode
  /**
   * The pending new vnode from parent updates
   * @internal
   */
  next: VNode | null
  /**
   * Root vnode of this component's own vdom tree
   */
  subTree: VNode
  /**
   * Render effect instance
   */
  effect: ReactiveEffect
  /**
   * Force update render effect
   */
  update: () => void
  /**
   * Render effect job to be passed to scheduler (checks if dirty)
   */
  job: SchedulerJob
  /**
   * The render function that returns vdom tree.
   * @internal
   */
  render: InternalRenderFunction | null
  /**
   * SSR render function
   * @internal
   */
  ssrRender?: Function | null
  /**
   * Object containing values this component provides for its descendants
   * @internal
   */
  provides: Data
  /**
   * Tracking reactive effects (e.g. watchers) associated with this component
   * so that they can be automatically stopped on component unmount
   * @internal
   */
  scope: EffectScope
  /**
   * cache for proxy access type to avoid hasOwnProperty calls
   * @internal
   */
  accessCache: Data | null
  /**
   * cache for render function values that rely on _ctx but won't need updates
   * after initialized (e.g. inline handlers)
   * @internal
   */
  renderCache: (Function | VNode)[]

  /**
   * Resolved component registry, only for components with mixins or extends
   * @internal
   */
  components: Record<string, ConcreteComponent> | null
  /**
   * Resolved directive registry, only for components with mixins or extends
   * @internal
   */
  directives: Record<string, Directive> | null
  /**
   * Resolved filters registry, v2 compat only
   * @internal
   */
  filters?: Record<string, Function>
  /**
   * resolved props options
   * @internal
   */
  propsOptions: NormalizedPropsOptions
  /**
   * resolved emits options
   * @internal
   */
  emitsOptions: ObjectEmitsOptions | null
  /**
   * resolved inheritAttrs options
   * @internal
   */
  inheritAttrs?: boolean
  /**
   * is custom element?
   * @internal
   */
  isCE?: boolean
  /**
   * custom element specific HMR method
   * @internal
   */
  ceReload?: (newStyles?: string[]) => void

  // the rest are only for stateful components ---------------------------------

  // main proxy that serves as the public instance (`this`)
  proxy: ComponentPublicInstance | null

  // exposed properties via expose()
  exposed: Record<string, any> | null
  exposeProxy: Record<string, any> | null

  /**
   * alternative proxy used only for runtime-compiled render functions using
   * `with` block
   * @internal
   */
  withProxy: ComponentPublicInstance | null
  /**
   * This is the target for the public instance proxy. It also holds properties
   * injected by user options (computed, methods etc.) and user-attached
   * custom properties (via `this.x = ...`)
   * @internal
   */
  ctx: Data

  // state
  data: Data
  props: Data
  attrs: Data
  slots: InternalSlots
  refs: Data
  emit: EmitFn

  attrsProxy: Data | null
  slotsProxy: Slots | null

  /**
   * used for keeping track of .once event handlers on components
   * @internal
   */
  emitted: Record<string, boolean> | null
  /**
   * used for caching the value returned from props default factory functions to
   * avoid unnecessary watcher trigger
   * @internal
   */
  propsDefaults: Data
  /**
   * setup related
   * @internal
   */
  setupState: Data
  /**
   * devtools access to additional info
   * @internal
   */
  devtoolsRawSetupState?: any
  /**
   * @internal
   */
  setupContext: SetupContext | null

  /**
   * suspense related
   * @internal
   */
  suspense: SuspenseBoundary | null
  /**
   * suspense pending batch id
   * @internal
   */
  suspenseId: number
  /**
   * @internal
   */
  asyncDep: Promise<any> | null
  /**
   * @internal
   */
  asyncResolved: boolean

  // lifecycle
  isMounted: boolean
  isUnmounted: boolean
  isDeactivated: boolean
  /**
   * @internal
   */
  [LifecycleHooks.BEFORE_CREATE]: LifecycleHook
  /**
   * @internal
   */
  [LifecycleHooks.CREATED]: LifecycleHook
  /**
   * @internal
   */
  [LifecycleHooks.BEFORE_MOUNT]: LifecycleHook
  /**
   * @internal
   */
  [LifecycleHooks.MOUNTED]: LifecycleHook
  /**
   * @internal
   */
  [LifecycleHooks.BEFORE_UPDATE]: LifecycleHook
  /**
   * @internal
   */
  [LifecycleHooks.UPDATED]: LifecycleHook
  /**
   * @internal
   */
  [LifecycleHooks.BEFORE_UNMOUNT]: LifecycleHook
  /**
   * @internal
   */
  [LifecycleHooks.UNMOUNTED]: LifecycleHook
  /**
   * @internal
   */
  [LifecycleHooks.RENDER_TRACKED]: LifecycleHook
  /**
   * @internal
   */
  [LifecycleHooks.RENDER_TRIGGERED]: LifecycleHook
  /**
   * @internal
   */
  [LifecycleHooks.ACTIVATED]: LifecycleHook
  /**
   * @internal
   */
  [LifecycleHooks.DEACTIVATED]: LifecycleHook
  /**
   * @internal
   */
  [LifecycleHooks.ERROR_CAPTURED]: LifecycleHook
  /**
   * @internal
   */
  [LifecycleHooks.SERVER_PREFETCH]: LifecycleHook<() => Promise<unknown>>

  /**
   * For caching bound $forceUpdate on public proxy access
   * @internal
   */
  f?: () => void
  /**
   * For caching bound $nextTick on public proxy access
   * @internal
   */
  n?: () => Promise<void>
  /**
   * `updateTeleportCssVars`
   * For updating css vars on contained teleports
   * @internal
   */
  ut?: (vars?: Record<string, string>) => void

  /**
   * dev only. For style v-bind hydration mismatch checks
   * @internal
   */
  getCssVars?: () => Record<string, string>

  /**
   * v2 compat only, for caching mutated $options
   * @internal
   */
  resolvedOptions?: MergedComponentOptions
}

const emptyAppContext = createAppContext()

let uid = 0

export function createComponentInstance(
  vnode: VNode,
  parent: ComponentInternalInstance | null,
  suspense: SuspenseBoundary | null,
) {
  const type = vnode.type as ConcreteComponent
  // inherit parent app context - or - if root, adopt from root vnode
  const appContext =
    (parent ? parent.appContext : vnode.appContext) || emptyAppContext

  const instance: ComponentInternalInstance = {
    uid: uid++,
    vnode,
    type,
    parent,
    appContext,
    root: null!, // to be immediately set
    next: null,
    subTree: null!, // will be set synchronously right after creation
    effect: null!,
    update: null!, // will be set synchronously right after creation
    job: null!,
    scope: new EffectScope(true /* detached */),
    render: null,
    proxy: null,
    exposed: null,
    exposeProxy: null,
    withProxy: null,
    provides: parent ? parent.provides : Object.create(appContext.provides),
    accessCache: null!,
    renderCache: [],

    // local resolved assets
    components: null,
    directives: null,

    // resolved props and emits options
    propsOptions: normalizePropsOptions(type, appContext),
    emitsOptions: normalizeEmitsOptions(type, appContext),

    // emit
    emit: null!, // to be set immediately
    emitted: null,

    // props default value
    propsDefaults: EMPTY_OBJ,

    // inheritAttrs
    inheritAttrs: type.inheritAttrs,

    // state
    ctx: EMPTY_OBJ,
    data: EMPTY_OBJ,
    props: EMPTY_OBJ,
    attrs: EMPTY_OBJ,
    slots: EMPTY_OBJ,
    refs: EMPTY_OBJ,
    setupState: EMPTY_OBJ,
    setupContext: null,

    attrsProxy: null,
    slotsProxy: null,

    // suspense related
    suspense,
    suspenseId: suspense ? suspense.pendingId : 0,
    asyncDep: null,
    asyncResolved: false,

    // lifecycle hooks
    // not using enums here because it results in computed properties
    isMounted: false,
    isUnmounted: false,
    isDeactivated: false,
    bc: null,
    c: null,
    bm: null,
    m: null,
    bu: null,
    u: null,
    um: null,
    bum: null,
    da: null,
    a: null,
    rtg: null,
    rtc: null,
    ec: null,
    sp: null,
  }
  if (__DEV__) {
    instance.ctx = createDevRenderContext(instance)
  } else {
    instance.ctx = { _: instance }
  }
  instance.root = parent ? parent.root : instance
  instance.emit = emit.bind(null, instance)

  // apply custom element special handling
  if (vnode.ce) {
    vnode.ce(instance)
  }

  return instance
}

export let currentInstance: ComponentInternalInstance | null = null

export const getCurrentInstance: () => ComponentInternalInstance | null = () =>
  currentInstance || currentRenderingInstance

let internalSetCurrentInstance: (
  instance: ComponentInternalInstance | null,
) => void
let setInSSRSetupState: (state: boolean) => void

/**
 * The following makes getCurrentInstance() usage across multiple copies of Vue
 * work. Some cases of how this can happen are summarized in #7590. In principle
 * the duplication should be avoided, but in practice there are often cases
 * where the user is unable to resolve on their own, especially in complicated
 * SSR setups.
 *
 * Note this fix is technically incomplete, as we still rely on other singletons
 * for effectScope and global reactive dependency maps. However, it does make
 * some of the most common cases work. It also warns if the duplication is
 * found during browser execution.
 */
if (__SSR__) {
  type Setter = (v: any) => void
  const g = getGlobalThis()
  const registerGlobalSetter = (key: string, setter: Setter) => {
    let setters: Setter[]
    if (!(setters = g[key])) setters = g[key] = []
    setters.push(setter)
    return (v: any) => {
      if (setters.length > 1) setters.forEach(set => set(v))
      else setters[0](v)
    }
  }
  internalSetCurrentInstance = registerGlobalSetter(
    `__VUE_INSTANCE_SETTERS__`,
    v => (currentInstance = v),
  )
  // also make `isInSSRComponentSetup` sharable across copies of Vue.
  // this is needed in the SFC playground when SSRing async components, since
  // we have to load both the runtime and the server-renderer from CDNs, they
  // contain duplicated copies of Vue runtime code.
  setInSSRSetupState = registerGlobalSetter(
    `__VUE_SSR_SETTERS__`,
    v => (isInSSRComponentSetup = v),
  )
} else {
  internalSetCurrentInstance = i => {
    currentInstance = i
  }
  setInSSRSetupState = v => {
    isInSSRComponentSetup = v
  }
}

export const setCurrentInstance = (instance: ComponentInternalInstance) => {
  const prev = currentInstance
  internalSetCurrentInstance(instance)
  instance.scope.on()
  return () => {
    instance.scope.off()
    internalSetCurrentInstance(prev)
  }
}

export const unsetCurrentInstance = () => {
  currentInstance && currentInstance.scope.off()
  internalSetCurrentInstance(null)
}

const isBuiltInTag = /*#__PURE__*/ makeMap('slot,component')

export function validateComponentName(
  name: string,
  { isNativeTag }: AppConfig,
) {
  if (isBuiltInTag(name) || isNativeTag(name)) {
    warn(
      'Do not use built-in or reserved HTML elements as component id: ' + name,
    )
  }
}

export function isStatefulComponent(instance: ComponentInternalInstance) {
  return instance.vnode.shapeFlag & ShapeFlags.STATEFUL_COMPONENT
}

export let isInSSRComponentSetup = false

export function setupComponent(
  instance: ComponentInternalInstance,
  isSSR = false,
) {
  isSSR && setInSSRSetupState(isSSR)

  const { props, children } = instance.vnode
  const isStateful = isStatefulComponent(instance)
  initProps(instance, props, isStateful, isSSR)
  initSlots(instance, children)

  const setupResult = isStateful
    ? setupStatefulComponent(instance, isSSR)
    : undefined

  isSSR && setInSSRSetupState(false)
  return setupResult
}

function setupStatefulComponent(
  instance: ComponentInternalInstance,
  isSSR: boolean,
) {
  const Component = instance.type as ComponentOptions

  if (__DEV__) {
    if (Component.name) {
      validateComponentName(Component.name, instance.appContext.config)
    }
    if (Component.components) {
      const names = Object.keys(Component.components)
      for (let i = 0; i < names.length; i++) {
        validateComponentName(names[i], instance.appContext.config)
      }
    }
    if (Component.directives) {
      const names = Object.keys(Component.directives)
      for (let i = 0; i < names.length; i++) {
        validateDirectiveName(names[i])
      }
    }
    if (Component.compilerOptions && isRuntimeOnly()) {
      warn(
        `"compilerOptions" is only supported when using a build of Vue that ` +
          `includes the runtime compiler. Since you are using a runtime-only ` +
          `build, the options should be passed via your build tool config instead.`,
      )
    }
  }
  // 0. create render proxy property access cache
  instance.accessCache = Object.create(null)
  // 1. create public instance / render proxy
  instance.proxy = new Proxy(instance.ctx, PublicInstanceProxyHandlers)
  if (__DEV__) {
    exposePropsOnRenderContext(instance)
  }
  // 2. call setup()
  const { setup } = Component
  if (setup) {
    const setupContext = (instance.setupContext =
      setup.length > 1 ? createSetupContext(instance) : null)

    const reset = setCurrentInstance(instance)
    pauseTracking()
    const setupResult = callWithErrorHandling(
      setup,
      instance,
      ErrorCodes.SETUP_FUNCTION,
      [
        __DEV__ ? shallowReadonly(instance.props) : instance.props,
        setupContext,
      ],
    )
    resetTracking()
    reset()

    if (isPromise(setupResult)) {
      setupResult.then(unsetCurrentInstance, unsetCurrentInstance)
      if (isSSR) {
        // return the promise so server-renderer can wait on it
        return setupResult
          .then((resolvedResult: unknown) => {
            handleSetupResult(instance, resolvedResult, isSSR)
          })
          .catch(e => {
            handleError(e, instance, ErrorCodes.SETUP_FUNCTION)
          })
      } else if (__FEATURE_SUSPENSE__) {
        // async setup returned Promise.
        // bail here and wait for re-entry.
        instance.asyncDep = setupResult
        if (__DEV__ && !instance.suspense) {
          const name = Component.name ?? 'Anonymous'
          warn(
            `Component <${name}>: setup function returned a promise, but no ` +
              `<Suspense> boundary was found in the parent component tree. ` +
              `A component with async setup() must be nested in a <Suspense> ` +
              `in order to be rendered.`,
          )
        }
      } else if (__DEV__) {
        warn(
          `setup() returned a Promise, but the version of Vue you are using ` +
            `does not support it yet.`,
        )
      }
    } else {
      handleSetupResult(instance, setupResult, isSSR)
    }
  } else {
    finishComponentSetup(instance, isSSR)
  }
}

export function handleSetupResult(
  instance: ComponentInternalInstance,
  setupResult: unknown,
  isSSR: boolean,
) {
  if (isFunction(setupResult)) {
    // setup returned an inline render function
    if (__SSR__ && (instance.type as ComponentOptions).__ssrInlineRender) {
      // when the function's name is `ssrRender` (compiled by SFC inline mode),
      // set it as ssrRender instead.
      instance.ssrRender = setupResult
    } else {
      instance.render = setupResult as InternalRenderFunction
    }
  } else if (isObject(setupResult)) {
    if (__DEV__ && isVNode(setupResult)) {
      warn(
        `setup() should not return VNodes directly - ` +
          `return a render function instead.`,
      )
    }
    // setup returned bindings.
    // assuming a render function compiled from template is present.
    if (__DEV__ || __FEATURE_PROD_DEVTOOLS__) {
      instance.devtoolsRawSetupState = setupResult
    }
    instance.setupState = proxyRefs(setupResult)
    if (__DEV__) {
      exposeSetupStateOnRenderContext(instance)
    }
  } else if (__DEV__ && setupResult !== undefined) {
    warn(
      `setup() should return an object. Received: ${
        setupResult === null ? 'null' : typeof setupResult
      }`,
    )
  }
  finishComponentSetup(instance, isSSR)
}

type CompileFunction = (
  template: string | object,
  options?: CompilerOptions,
) => InternalRenderFunction

let compile: CompileFunction | undefined
let installWithProxy: (i: ComponentInternalInstance) => void

/**
 * For runtime-dom to register the compiler.
 * Note the exported method uses any to avoid d.ts relying on the compiler types.
 */
export function registerRuntimeCompiler(_compile: any) {
  compile = _compile
  installWithProxy = i => {
    if (i.render!._rc) {
      i.withProxy = new Proxy(i.ctx, RuntimeCompiledPublicInstanceProxyHandlers)
    }
  }
}

// dev only
export const isRuntimeOnly = () => !compile

export function finishComponentSetup(
  instance: ComponentInternalInstance,
  isSSR: boolean,
  skipOptions?: boolean,
) {
  const Component = instance.type as ComponentOptions

  if (__COMPAT__) {
    convertLegacyRenderFn(instance)

    if (__DEV__ && Component.compatConfig) {
      validateCompatConfig(Component.compatConfig)
    }
  }

  // template / render function normalization
  // could be already set when returned from setup()
  if (!instance.render) {
    // only do on-the-fly compile if not in SSR - SSR on-the-fly compilation
    // is done by server-renderer
    if (!isSSR && compile && !Component.render) {
      const template =
        (__COMPAT__ &&
          instance.vnode.props &&
          instance.vnode.props['inline-template']) ||
        Component.template ||
        resolveMergedOptions(instance).template
      if (template) {
        if (__DEV__) {
          startMeasure(instance, `compile`)
        }
        const { isCustomElement, compilerOptions } = instance.appContext.config
        const { delimiters, compilerOptions: componentCompilerOptions } =
          Component
        const finalCompilerOptions: CompilerOptions = extend(
          extend(
            {
              isCustomElement,
              delimiters,
            },
            compilerOptions,
          ),
          componentCompilerOptions,
        )
        if (__COMPAT__) {
          // pass runtime compat config into the compiler
          finalCompilerOptions.compatConfig = Object.create(globalCompatConfig)
          if (Component.compatConfig) {
            // @ts-expect-error types are not compatible
            extend(finalCompilerOptions.compatConfig, Component.compatConfig)
          }
        }
        Component.render = compile(template, finalCompilerOptions)
        if (__DEV__) {
          endMeasure(instance, `compile`)
        }
      }
    }

    instance.render = (Component.render || NOOP) as InternalRenderFunction

    // for runtime-compiled render functions using `with` blocks, the render
    // proxy used needs a different `has` handler which is more performant and
    // also only allows a whitelist of globals to fallthrough.
    if (installWithProxy) {
      installWithProxy(instance)
    }
  }

  // support for 2.x options
  if (__FEATURE_OPTIONS_API__ && !(__COMPAT__ && skipOptions)) {
    const reset = setCurrentInstance(instance)
    pauseTracking()
    try {
      applyOptions(instance)
    } finally {
      resetTracking()
      reset()
    }
  }

  // warn missing template/render
  // the runtime compilation of template in SSR is done by server-render
  if (__DEV__ && !Component.render && instance.render === NOOP && !isSSR) {
    /* istanbul ignore if */
    if (!compile && Component.template) {
      warn(
        `Component provided template option but ` +
          `runtime compilation is not supported in this build of Vue.` +
          (__ESM_BUNDLER__
            ? ` Configure your bundler to alias "vue" to "vue/dist/vue.esm-bundler.js".`
            : __ESM_BROWSER__
              ? ` Use "vue.esm-browser.js" instead.`
              : __GLOBAL__
                ? ` Use "vue.global.js" instead.`
                : ``) /* should not happen */,
      )
    } else {
      warn(`Component is missing template or render function.`)
    }
  }
}

const attrsProxyHandlers = __DEV__
  ? {
      get(target: Data, key: string) {
        markAttrsAccessed()
        track(target, TrackOpTypes.GET, '')
        return target[key]
      },
      set() {
        warn(`setupContext.attrs is readonly.`)
        return false
      },
      deleteProperty() {
        warn(`setupContext.attrs is readonly.`)
        return false
      },
    }
  : {
      get(target: Data, key: string) {
        track(target, TrackOpTypes.GET, '')
        return target[key]
      },
    }

/**
 * Dev-only
 */
function getSlotsProxy(instance: ComponentInternalInstance): Slots {
  return (
    instance.slotsProxy ||
    (instance.slotsProxy = new Proxy(instance.slots, {
      get(target, key: string) {
        track(instance, TrackOpTypes.GET, '$slots')
        return target[key]
      },
    }))
  )
}

export function createSetupContext(
  instance: ComponentInternalInstance,
): SetupContext {
  const expose: SetupContext['expose'] = exposed => {
    if (__DEV__) {
      if (instance.exposed) {
        warn(`expose() should be called only once per setup().`)
      }
      if (exposed != null) {
        let exposedType: string = typeof exposed
        if (exposedType === 'object') {
          if (isArray(exposed)) {
            exposedType = 'array'
          } else if (isRef(exposed)) {
            exposedType = 'ref'
          }
        }
        if (exposedType !== 'object') {
          warn(
            `expose() should be passed a plain object, received ${exposedType}.`,
          )
        }
      }
    }
    instance.exposed = exposed || {}
  }

  if (__DEV__) {
    // We use getters in dev in case libs like test-utils overwrite instance
    // properties (overwrites should not be done in prod)
    let attrsProxy: Data
    return Object.freeze({
      get attrs() {
        return (
          attrsProxy ||
          (attrsProxy = new Proxy(instance.attrs, attrsProxyHandlers))
        )
      },
      get slots() {
        return getSlotsProxy(instance)
      },
      get emit() {
        return (event: string, ...args: any[]) => instance.emit(event, ...args)
      },
      expose,
    })
  } else {
    return {
      attrs: new Proxy(instance.attrs, attrsProxyHandlers),
      slots: instance.slots,
      emit: instance.emit,
      expose,
    }
  }
}

export function getExposeProxy(instance: ComponentInternalInstance) {
  if (instance.exposed) {
    return (
      instance.exposeProxy ||
      (instance.exposeProxy = new Proxy(proxyRefs(markRaw(instance.exposed)), {
        get(target, key: string) {
          if (key in target) {
            return target[key]
          } else if (key in publicPropertiesMap) {
            return publicPropertiesMap[key](instance)
          }
        },
        has(target, key: string) {
          return key in target || key in publicPropertiesMap
        },
      }))
    )
  }
}

const classifyRE = /(?:^|[-_])(\w)/g
const classify = (str: string): string =>
  str.replace(classifyRE, c => c.toUpperCase()).replace(/[-_]/g, '')

export function getComponentName(
  Component: ConcreteComponent,
  includeInferred = true,
): string | false | undefined {
  return isFunction(Component)
    ? Component.displayName || Component.name
    : Component.name || (includeInferred && Component.__name)
}

/* istanbul ignore next */
export function formatComponentName(
  instance: ComponentInternalInstance | null,
  Component: ConcreteComponent,
  isRoot = false,
): string {
  let name = getComponentName(Component)
  if (!name && Component.__file) {
    const match = Component.__file.match(/([^/\\]+)\.\w+$/)
    if (match) {
      name = match[1]
    }
  }

  if (!name && instance && instance.parent) {
    // try to infer the name based on reverse resolution
    const inferFromRegistry = (registry: Record<string, any> | undefined) => {
      for (const key in registry) {
        if (registry[key] === Component) {
          return key
        }
      }
    }
    name =
      inferFromRegistry(
        instance.components ||
          (instance.parent.type as ComponentOptions).components,
      ) || inferFromRegistry(instance.appContext.components)
  }

  return name ? classify(name) : isRoot ? `App` : `Anonymous`
}

export function isClassComponent(value: unknown): value is ClassComponent {
  return isFunction(value) && '__vccOpts' in value
}<|MERGE_RESOLUTION|>--- conflicted
+++ resolved
@@ -87,8 +87,6 @@
 import type { SchedulerJob } from './scheduler'
 import type { LifecycleHooks } from './enums'
 
-<<<<<<< HEAD
-=======
 // Augment GlobalComponents
 import type { TeleportProps } from './components/Teleport'
 import type { SuspenseProps } from './components/Suspense'
@@ -96,9 +94,6 @@
 import type { BaseTransitionProps } from './components/BaseTransition'
 import type { DefineComponent } from './apiDefineComponent'
 
-export type Data = Record<string, unknown>
-
->>>>>>> 5590ca36
 /**
  * Public utility type for extracting the instance type of a component.
  * Works with all valid component definition types. This is intended to replace
