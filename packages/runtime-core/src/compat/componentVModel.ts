--- conflicted
+++ resolved
@@ -1,24 +1,13 @@
-<<<<<<< HEAD
-import { extend, ShapeFlags } from '@vue/shared'
-import { ComponentInternalInstance } from '../component'
-import { callWithErrorHandling, ErrorCodes } from '../errorHandling'
-import { VNode } from '../vnode'
-=======
 import { ShapeFlags, extend } from '@vue/shared'
-import type { ComponentInternalInstance, ComponentOptions } from '../component'
+import type { ComponentInternalInstance } from '../component'
 import { ErrorCodes, callWithErrorHandling } from '../errorHandling'
 import type { VNode } from '../vnode'
->>>>>>> a41c5f1f
 import { popWarningContext, pushWarningContext } from '../warning'
 import {
+  type ComponentOptionsCompat,
   DeprecationTypes,
   isCompatEnabled,
   warnDeprecation,
-<<<<<<< HEAD
-  isCompatEnabled,
-  ComponentOptionsCompat
-=======
->>>>>>> a41c5f1f
 } from './compatConfig'
 
 export const compatModelEventPrefix = `onModelCompat:`
