{
  "name": "@vue/template-explorer",
  "private": true,
  "version": "0.0.0",
  "buildOptions": {
    "formats": [
      "global"
    ],
    "compat": true,
    "env": "development",
    "enableNonBrowserBranches": true
  },
  "dependencies": {
<<<<<<< HEAD
    "@vue/compiler-vapor": "workspace:^",
    "monaco-editor": "^0.46.0",
    "source-map-js": "^1.0.2"
=======
    "monaco-editor": "^0.47.0",
    "source-map-js": "^1.2.0"
>>>>>>> bb5c31e6
  }
}<|MERGE_RESOLUTION|>--- conflicted
+++ resolved
@@ -11,13 +11,8 @@
     "enableNonBrowserBranches": true
   },
   "dependencies": {
-<<<<<<< HEAD
     "@vue/compiler-vapor": "workspace:^",
-    "monaco-editor": "^0.46.0",
-    "source-map-js": "^1.0.2"
-=======
     "monaco-editor": "^0.47.0",
     "source-map-js": "^1.2.0"
->>>>>>> bb5c31e6
   }
 }