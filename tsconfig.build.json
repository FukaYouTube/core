{
  "extends": "./tsconfig.json",
  "compilerOptions": {
    "declaration": true,
    "emitDeclarationOnly": true,
    "stripInternal": true
  },
  "exclude": [
    "packages/*/__tests__",
    "packages/runtime-test",
    "packages/template-explorer",
    "packages/sfc-playground",
    "packages/dts-test",
<<<<<<< HEAD
    "playground"
=======
    "rollup.config.js",
    "scripts/*"
>>>>>>> 509c192f
  ]
}<|MERGE_RESOLUTION|>--- conflicted
+++ resolved
@@ -11,11 +11,8 @@
     "packages/template-explorer",
     "packages/sfc-playground",
     "packages/dts-test",
-<<<<<<< HEAD
+    "rollup.config.js",
+    "scripts/*",
     "playground"
-=======
-    "rollup.config.js",
-    "scripts/*"
->>>>>>> 509c192f
   ]
 }